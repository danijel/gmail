#!/usr/bin/env rake

begin
  require 'bundler/setup'
rescue LoadError
  puts 'You must `gem install bundler` and `bundle install` to run rake tasks'
end

begin
  require 'rdoc/task'
rescue LoadError
  require 'rdoc/rdoc'
  require 'rake/rdoctask'
  RDoc::Task = Rake::RDocTask
end

RDoc::Task.new(:rdoc) do |rdoc|
  rdoc.rdoc_dir = 'rdoc'
  rdoc.title = "Gmail for Ruby #{Gmail::VERSION}"
  rdoc.rdoc_files.include('README*')
  rdoc.rdoc_files.include('lib/**/*.rb')
end

Bundler::GemHelper.install_tasks

begin
  require 'rspec/core/rake_task'
  RSpec::Core::RakeTask.new(:spec)
rescue LoadError
  task :spec do
    abort 'Run `gem install rspec` to install RSpec'
  end
end

<<<<<<< HEAD
task :test => :spec
task :default => :test

require 'rdoc/task'
Rake::RDocTask.new do |rdoc|
  rdoc.rdoc_dir = 'rdoc'
  rdoc.title = "Gmail for Ruby #{Gmail.version}"
  rdoc.rdoc_files.include('README*')
  rdoc.rdoc_files.include('lib/**/*.rb')
end
=======
task :default => :spec
>>>>>>> 7e2eea41
<|MERGE_RESOLUTION|>--- conflicted
+++ resolved
@@ -32,17 +32,4 @@
   end
 end
 
-<<<<<<< HEAD
-task :test => :spec
-task :default => :test
-
-require 'rdoc/task'
-Rake::RDocTask.new do |rdoc|
-  rdoc.rdoc_dir = 'rdoc'
-  rdoc.title = "Gmail for Ruby #{Gmail.version}"
-  rdoc.rdoc_files.include('README*')
-  rdoc.rdoc_files.include('lib/**/*.rb')
-end
-=======
-task :default => :spec
->>>>>>> 7e2eea41
+task :default => :spec